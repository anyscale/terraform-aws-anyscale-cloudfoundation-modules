# ---------------------------------------------------------------------------------------------------------------------
# ENVIRONMENT VARIABLES
# Define these secrets as environment variables
# ---------------------------------------------------------------------------------------------------------------------

# AWS_ACCESS_KEY_ID
# AWS_SECRET_ACCESS_KEY

# ---------------------------------------------------------------------------------------------------------------------
# REQUIRED VARIABLES
# These variables must be set when using this module.
# ---------------------------------------------------------------------------------------------------------------------

variable "aws_region" {
  description = <<-EOF
    (Required) The AWS region in which all resources will be created.

    ex:
    ```
    aws_region = "us-east-2"
    ```
  EOF
  type        = string
}

variable "customer_ingress_cidr_ranges" {
  description = <<-EOT
    The IPv4 CIDR block that is allowed to access the clusters.
    This provides the ability to lock down the v1 stack to just the public IPs of a corporate network.
    This is added to the security group and allows port 443 (https) and 22 (ssh) access.

    While not recommended, you can set this to `0.0.0.0/0` to allow access from anywhere.

    ex:
    ```
    customer_ingress_cidr_ranges = "52.1.1.23/32,10.1.0.0/16"
    ```
  EOT
  type        = string
}

<<<<<<< HEAD
variable "s3_bucket_name" {
  description = <<-EOT
    (Optional) The name of the S3 bucket to use for the kitchen sink.
  EOT
  type        = string
}
=======
>>>>>>> a58d0617

# ------------------------------------------------------------------------------
# OPTIONAL PARAMETERS
# These variables have defaults, but may be overridden.
# ------------------------------------------------------------------------------
variable "anyscale_cloud_id" {
  description = <<-EOF
    (Optional) Anyscale Cloud ID.

    This is used to lock down the cross account access role by Cloud ID. Because the Cloud ID is unique to each
    customer, this ensures that only the customer can access their own resources. The Cloud ID is not known until the
    Cloud is created, so this is an optional variable.

    ex:
    ```
    anyscale_cloud_id = "cld_abcdefghijklmnop1234567890"
    ```
  EOF
  type        = string
  default     = null
  validation {
    condition = (
      var.anyscale_cloud_id == null ? true : (
        length(var.anyscale_cloud_id) > 4 &&
        substr(var.anyscale_cloud_id, 0, 4) == "cld_"
      )
    )
    error_message = "The anyscale_cloud_id value must start with \"cld_\"."
  }
}

variable "anyscale_org_id" {
  description = <<-EOT
    (Optional) Anyscale Organization ID.

    This is used to lock down the cross account access role by Organization ID. Because the Organization ID is unique to each
    customer, this ensures that only the customer can access their own resources.

    ex:
    ```
    anyscale_org_id = "org_abcdefghijklmn1234567890"
    ```
  EOT
  type        = string
  default     = null
  validation {
    condition = (
      var.anyscale_org_id == null ? true : (
        length(var.anyscale_org_id) > 4 &&
        substr(var.anyscale_org_id, 0, 4) == "org_"
      )
    )
    error_message = "The anyscale_org_id value must start with \"org_\"."
  }
}

variable "tags" {
  description = <<-EOF
    (Optional) A map of tags.
    These tags will be added to all cloud resources that accept tags.
    ex:
    ```
    tags = {
      "environment" = "test",
      "team" = "anyscale"
    }
    ```
  EOF
  type        = map(string)
  default = {
    "test" : true,
    "environment" : "test"
  }
}

# Vars for IAM Secrets access
variable "anyscale_cluster_node_byod_secret_arns" {
  description = <<-EOT
    (Optional) A list of Secrets Manager ARNs.
    The Secrets Manager secret ARNs that the cluster node role needs access to for BYOD clusters.

    ex:
    ```
    anyscale_cluster_node_secret_arns = [
      "arn:aws:secretsmanager:us-east-1:123456789012:secret:my-secret-1",
      "arn:aws:secretsmanager:us-east-1:123456789012:secret:my-secret-2",
    ]
    ```
  EOT
  type        = list(string)
  default     = []
}

variable "anyscale_cluster_node_byod_secret_kms_arn" {
  description = <<-EOT
    (Optional) The KMS key ARN that the Secrets Manager secrets are encrypted with.
    This is only used if `anyscale_cluster_node_byod_secret_arns` is also provided.

    ex:
    ```
    anyscale_cluster_node_secret_arns = [
      "arn:aws:secretsmanager:us-east-1:123456789012:secret:my-secret-1",
      "arn:aws:secretsmanager:us-east-1:123456789012:secret:my-secret-2",
    ]
    anyscale_cluster_node_secret_kms_arn = "arn:aws:kms:us-east-1:123456789012:key/12345678-1234-1234-1234-123456789012"
    # checkov:skip=CKV_SECRET_6
    ```
  EOT
  type        = string
  default     = null
}

variable "security_group_enable_ssh_access" {
  description = <<-EOT
    (Optional) Determines if SSH access (port 22) should be enabled in the security group.

    When set to true, SSH access will be allowed from the CIDR ranges specified in
    `customer_ingress_cidr_ranges`. When false, only HTTPS access (port 443) will be allowed.

    ex:
    ```
    security_group_enable_ssh_access = false
    ```
  EOT
  type        = bool
  default     = true
}<|MERGE_RESOLUTION|>--- conflicted
+++ resolved
@@ -39,15 +39,12 @@
   type        = string
 }
 
-<<<<<<< HEAD
 variable "s3_bucket_name" {
   description = <<-EOT
     (Optional) The name of the S3 bucket to use for the kitchen sink.
   EOT
   type        = string
 }
-=======
->>>>>>> a58d0617
 
 # ------------------------------------------------------------------------------
 # OPTIONAL PARAMETERS
